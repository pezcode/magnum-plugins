/*
    This file is part of Magnum.

    Copyright © 2010, 2011, 2012, 2013, 2014, 2015, 2016, 2017, 2018, 2019,
                2020, 2021 Vladimír Vondruš <mosra@centrum.cz>
    Copyright © 2019, 2021 Jonathan Hale <squareys@googlemail.com>
    Copyright © 2021 Pablo Escobar <mail@rvrs.in>

    Permission is hereby granted, free of charge, to any person obtaining a
    copy of this software and associated documentation files (the "Software"),
    to deal in the Software without restriction, including without limitation
    the rights to use, copy, modify, merge, publish, distribute, sublicense,
    and/or sell copies of the Software, and to permit persons to whom the
    Software is furnished to do so, subject to the following conditions:

    The above copyright notice and this permission notice shall be included
    in all copies or substantial portions of the Software.

    THE SOFTWARE IS PROVIDED "AS IS", WITHOUT WARRANTY OF ANY KIND, EXPRESS OR
    IMPLIED, INCLUDING BUT NOT LIMITED TO THE WARRANTIES OF MERCHANTABILITY,
    FITNESS FOR A PARTICULAR PURPOSE AND NONINFRINGEMENT. IN NO EVENT SHALL
    THE AUTHORS OR COPYRIGHT HOLDERS BE LIABLE FOR ANY CLAIM, DAMAGES OR OTHER
    LIABILITY, WHETHER IN AN ACTION OF CONTRACT, TORT OR OTHERWISE, ARISING
    FROM, OUT OF OR IN CONNETCION WITH THE SOFTWARE OR THE USE OR OTHER
    DEALINGS IN THE SOFTWARE.
*/

#include "BasisImporter.h"

#include <cstring>
#include <Corrade/Containers/Optional.h>
#include <Corrade/Utility/Algorithms.h>
#include <Corrade/Utility/ConfigurationGroup.h>
#include <Corrade/Utility/ConfigurationValue.h>
#include <Corrade/Utility/Debug.h>
#include <Corrade/Utility/DebugStl.h>
#include <Corrade/Utility/String.h>
#include <Magnum/PixelFormat.h>
#include <Magnum/Trade/ImageData.h>
#include <Magnum/Trade/TextureData.h>

#include <basisu_transcoder.h>

namespace Magnum { namespace Trade { namespace {

/* Map BasisImporter::TargetFormat to (Compressed)PixelFormat. See the
   TargetFormat enum for details. */
PixelFormat pixelFormat(BasisImporter::TargetFormat type, bool isSrgb) {
    switch(type) {
        case BasisImporter::TargetFormat::RGBA8:
            return isSrgb ? PixelFormat::RGBA8Srgb : PixelFormat::RGBA8Unorm;
        default: CORRADE_INTERNAL_ASSERT_UNREACHABLE(); /* LCOV_EXCL_LINE */
    }
}

CompressedPixelFormat compressedPixelFormat(BasisImporter::TargetFormat type, bool isSrgb) {
    switch(type) {
        case BasisImporter::TargetFormat::Etc1RGB:
            return isSrgb ? CompressedPixelFormat::Etc2RGB8Srgb : CompressedPixelFormat::Etc2RGB8Unorm;
        case BasisImporter::TargetFormat::Etc2RGBA:
            return isSrgb ? CompressedPixelFormat::Etc2RGBA8Srgb : CompressedPixelFormat::Etc2RGBA8Unorm;
        case BasisImporter::TargetFormat::Bc1RGB:
            return isSrgb ? CompressedPixelFormat::Bc1RGBSrgb : CompressedPixelFormat::Bc1RGBUnorm;
        case BasisImporter::TargetFormat::Bc3RGBA:
            return isSrgb ? CompressedPixelFormat::Bc3RGBASrgb : CompressedPixelFormat::Bc3RGBAUnorm;
        /** @todo use bc7/bc4/bc5 based on channel count? needs a bit from
            https://github.com/BinomialLLC/basis_universal/issues/66 */
        case BasisImporter::TargetFormat::Bc4R:
            return CompressedPixelFormat::Bc4RUnorm;
        case BasisImporter::TargetFormat::Bc5RG:
            return CompressedPixelFormat::Bc5RGUnorm;
        case BasisImporter::TargetFormat::Bc7RGBA:
            return isSrgb ? CompressedPixelFormat::Bc7RGBASrgb : CompressedPixelFormat::Bc7RGBAUnorm;
        case BasisImporter::TargetFormat::PvrtcRGB4bpp:
            return isSrgb ? CompressedPixelFormat::PvrtcRGB4bppSrgb : CompressedPixelFormat::PvrtcRGB4bppUnorm;
        case BasisImporter::TargetFormat::PvrtcRGBA4bpp:
            return isSrgb ? CompressedPixelFormat::PvrtcRGBA4bppSrgb : CompressedPixelFormat::PvrtcRGBA4bppUnorm;
        case BasisImporter::TargetFormat::Astc4x4RGBA:
            return isSrgb ? CompressedPixelFormat::Astc4x4RGBASrgb : CompressedPixelFormat::Astc4x4RGBAUnorm;
        /** @todo use etc2/eacR/eacRG based on channel count? needs a bit from
            https://github.com/BinomialLLC/basis_universal/issues/66 */
        case BasisImporter::TargetFormat::EacR:
            return CompressedPixelFormat::EacR11Unorm;
        case BasisImporter::TargetFormat::EacRG:
            return CompressedPixelFormat::EacRG11Unorm;
        default: CORRADE_INTERNAL_ASSERT_UNREACHABLE(); /* LCOV_EXCL_LINE */
    }
}

constexpr const char* FormatNames[]{
    "Etc1RGB", "Etc2RGBA",
    "Bc1RGB", "Bc3RGBA", "Bc4R", "Bc5RG", "Bc7RGBA", nullptr, /* BC7_ALT */
    "PvrtcRGB4bpp", "PvrtcRGBA4bpp",
    "Astc4x4RGBA",
    nullptr, nullptr, /* ATC formats */
    "RGBA8", nullptr, nullptr, nullptr, /* RGB565 / BGR565 / RGBA4444 */
    nullptr, nullptr, nullptr,
    "EacR", "EacRG"
};

/* Last element has to be on the same index as last enum value */
static_assert(Containers::arraySize(FormatNames) - 1 == Int(BasisImporter::TargetFormat::EacRG), "bad string format mapping");

}}}

namespace Corrade { namespace Utility {

/* Configuration value implementation for BasisImporter::TargetFormat */
template<> struct ConfigurationValue<Magnum::Trade::BasisImporter::TargetFormat> {
    static std::string toString(Magnum::Trade::BasisImporter::TargetFormat value, ConfigurationValueFlags) {
        if(Magnum::UnsignedInt(value) < Containers::arraySize(Magnum::Trade::FormatNames))
            return Magnum::Trade::FormatNames[Magnum::UnsignedInt(value)];

        return "<invalid>";
    }

    static Magnum::Trade::BasisImporter::TargetFormat fromString(const std::string& value, ConfigurationValueFlags) {
        Magnum::Int i = 0;
        for(const char* name: Magnum::Trade::FormatNames) {
            if(name && value == name) return Magnum::Trade::BasisImporter::TargetFormat(i);
            ++i;
        }

        return Magnum::Trade::BasisImporter::TargetFormat(~Magnum::UnsignedInt{});
    }
};

}}

namespace Magnum { namespace Trade {

struct BasisImporter::State {
    /* There is only this type of codebook */
    basist::etc1_global_selector_codebook codebook;

    /* One transcoder for each supported file type, and of course they have
       wildly different interfaces. ktx2_transcoder is only defined if
       BASISD_SUPPORT_KTX2 != 0, so we need to ifdef around it everywhere
       it's used. */
    Containers::Optional<basist::basisu_transcoder> basisTranscoder;
    #if BASISD_SUPPORT_KTX2
    Containers::Optional<basist::ktx2_transcoder> ktx2Transcoder;
    #else
    Containers::Optional<void*> ktx2Transcoder;
    #endif

    Containers::Array<char> in;

    TextureType textureType;
    /* Only > 1 for plain 2D .basis files with multiple images. Anything else
       (cube/array/volume) contains a single logical image. KTX2 only supports
       one image to begin with. */
    UnsignedInt numImages;
    /* Number of faces/layers/z-slices in the third image dimension, 1 if 2D */
    UnsignedInt numSlices;
    Containers::Array<UnsignedInt> numLevels;

    basist::basis_tex_format compressionType;
    bool isVideo;
    bool isYFlipped;
    bool isSrgb;

    bool noTranscodeFormatWarningPrinted = false;
    UnsignedInt lastTranscodedImageId = ~0u;

    explicit State(): codebook(basist::g_global_selector_cb_size,
        basist::g_global_selector_cb) {}
};

void BasisImporter::initialize() {
    basist::basisu_transcoder_init();
}

BasisImporter::BasisImporter(): _state{InPlaceInit} {
    /* Initialize default configuration values */
    /** @todo horrible workaround, fix this properly */
    configuration().setValue("format", "");
}

BasisImporter::BasisImporter(PluginManager::AbstractManager& manager, const std::string& plugin): AbstractImporter{manager, plugin} {
    /* Initializes codebook */
    _state.reset(new State);

    /* Set format configuration from plugin alias */
    if(Corrade::Utility::String::beginsWith(plugin, "BasisImporter")) {
        /* Has type prefix. We can assume the substring results in a valid
           value as the plugin conf limits it to known suffixes */
        if(plugin.size() > 13) configuration().setValue("format", plugin.substr(13));
    }
}

BasisImporter::~BasisImporter() = default;

ImporterFeatures BasisImporter::doFeatures() const { return ImporterFeature::OpenData; }

bool BasisImporter::doIsOpened() const {
    /* Both a transcoder and the input data have to be present or both
       have to be empty */
    CORRADE_INTERNAL_ASSERT(!(_state->basisTranscoder || _state->ktx2Transcoder) == !_state->in);
    return _state->in;
}

void BasisImporter::doClose() {
    _state->basisTranscoder = Containers::NullOpt;
    _state->ktx2Transcoder = Containers::NullOpt;
    _state->in = nullptr;
}

void BasisImporter::doOpenData(Containers::Array<char>&& data, DataFlags dataFlags) {
    /* Because here we're copying the data and using the _in to check if file
       is opened, having them nullptr would mean openData() would fail without
       any error message. It's not possible to do this check on the importer
       side, because empty file is valid in some formats (OBJ or glTF). We also
       can't do the full import here because then doImage2D() would need to
       copy the imported data instead anyway (and the uncompressed size is much
       larger). This way it'll also work nicely with a future openMemory(). */
    if(data.empty()) {
        Error{} << "Trade::BasisImporter::openData(): the file is empty";
        return;
    }

    /* Check if this is a KTX2 file. There's basist::g_ktx2_file_identifier but
       that's hidden behind BASISD_SUPPORT_KTX2 so define it ourselves, taken
       from KtxImporter/KtxHeader.h */
    constexpr char KtxFileIdentifier[12]{'\xab', 'K', 'T', 'X', ' ', '2', '0', '\xbb', '\r', '\n', '\x1a', '\n'};
    const bool isKTX2 = data.size() >= sizeof(KtxFileIdentifier) &&
        std::memcmp(data.begin(), KtxFileIdentifier, sizeof(KtxFileIdentifier)) == 0;

    /* Keep a copy of the data. We have to do this first because transcoders
       may hold on to the pointer we pass into init()/start_transcoding().
       While basis_transcoder currently doesn't keep the pointer around, it
       might in the future and ktx2_transcoder already does. */
    Containers::Pointer<State> state{InPlaceInit};
    state->in = Containers::Array<char>{NoInit, data.size()};
    Utility::copy(data, state->in);

    if(isKTX2) {
        #if !BASISD_SUPPORT_KTX2
        /** @todo Can we test this? Maybe disable this on some CI, BC7 is
            already disabled on Emscripten. */
        Error{} << "Trade::BasisImporter::openData(): opening a KTX2 file but Basis Universal was compiled without KTX2 support";
        return;
        #else
        state->ktx2Transcoder.emplace(&state->codebook);

        /* init() handles all the validation checks, there's no extra function
           for that */
        if(!state->ktx2Transcoder->init(state->in.data(), state->in.size())) {
            Error{} << "Trade::BasisImporter::openData(): invalid KTX2 header, or not Basis compressed";
            return;
        }

        /* Check for supercompression and print a useful error if basisu was
           compiled without Zstandard support. Not exposed in ktx2_transcoder,
           get it from the KTX2 header directly. */
        /** @todo Can we test this? Maybe disable this on some CI, BC7 is
            already disabled on Emscripten. */
        const basist::ktx2_header& header = *reinterpret_cast<const basist::ktx2_header*>(state->in.data());
        if(header.m_supercompression_scheme == basist::KTX2_SS_ZSTANDARD && !BASISD_SUPPORT_KTX2_ZSTD) {
            Error{} << "Trade::BasisImporter::openData(): file uses Zstandard supercompression but Basis Universal was compiled without Zstandard support";
            return;
        }

        /* Start transcoding */
        if(!state->ktx2Transcoder->start_transcoding()) {
            Error{} << "Trade::BasisImporter::openData(): bad KTX2 file";
            return;
        }

        /* Save some global file info we need later */

        /* Remember the type for doTexture(). ktx2_transcoder::init() already
           checked we're dealing with a valid 2D texture. basisu -tex_type 3d
           results in 2D array textures, and there's no get_depth() at all. */
        state->isVideo = false;
        if(state->ktx2Transcoder->get_faces() != 1)
            state->textureType = state->ktx2Transcoder->get_layers() > 0 ? TextureType::CubeMapArray : TextureType::CubeMap;
        else if(state->ktx2Transcoder->is_video()) {
            state->textureType = TextureType::Texture2D;
            state->isVideo = true;
        } else
            state->textureType = state->ktx2Transcoder->get_layers() > 0 ? TextureType::Texture2DArray : TextureType::Texture2D;

        /* KTX2 files only ever contain one image, but for videos we choose to
           expose layers as multiple images, one for each frame */
        if(state->isVideo) {
            state->numImages = Math::max(state->ktx2Transcoder->get_layers(), 1u);
            state->numSlices = 1;
        } else {
            state->numImages = 1;
            state->numSlices = state->ktx2Transcoder->get_faces()*Math::max(state->ktx2Transcoder->get_layers(), 1u);
        }
        state->numLevels = Containers::Array<UnsignedInt>{DirectInit, state->numImages, state->ktx2Transcoder->get_levels()};

        state->compressionType = state->ktx2Transcoder->get_format();

        /* Get y-flip flag from KTXorientation key/value entry. If it's
           missing, the default is Y-down. Y-up = flipped. */
        const basisu::uint8_vec* orientation = state->ktx2Transcoder->find_key("KTXorientation");
        state->isYFlipped = orientation && orientation->size() >= 2 && (*orientation)[1] == 'u';

        state->isSrgb = state->ktx2Transcoder->get_dfd_transfer_func() == basist::KTX2_KHR_DF_TRANSFER_SRGB;
        #endif

    } else {
        /* .basis file */
        state->basisTranscoder.emplace(&state->codebook);

        if(!state->basisTranscoder->validate_header(state->in.data(), state->in.size())) {
            Error{} << "Trade::BasisImporter::openData(): invalid basis header";
            return;
        }

        /* Start transcoding */
        basist::basisu_file_info fileInfo;
        if(!state->basisTranscoder->get_file_info(state->in.data(), state->in.size(), fileInfo) ||
           !state->basisTranscoder->start_transcoding(state->in.data(), state->in.size())) {
            Error{} << "Trade::BasisImporter::openData(): bad basis file";
            return;
        }

        /* Save some global file info we need later. We can't save fileInfo
           directly because that's specific to .basis files, and there's no
           equivalent in ktx2_transcoder. */

        /* This is checked by basis_transcoder::start_transcoding() */
        CORRADE_INTERNAL_ASSERT(fileInfo.m_total_images > 0);

        /* Remember the type for doTexture(). Depending on the type, we're
           either dealing with multiple independent 2D images or each image is
           an array layer, cubemap face or depth slice. */
        state->isVideo = false;
        switch(fileInfo.m_tex_type) {
            case basist::basis_texture_type::cBASISTexTypeVideoFrames:
                /* Decoding all video frames at once is usually not what you
                   want, so we treat videos as independent 2D images. We still
                   have to check that the sizes match, and need to remember
                   this is a video to disallow seeking (not supported by
                   basisu). */
                state->isVideo = true;
                state->textureType = TextureType::Texture2D;
                break;
            case basist::basis_texture_type::cBASISTexType2D:
                state->textureType = TextureType::Texture2D;
                break;
            case basist::basis_texture_type::cBASISTexType2DArray:
                state->textureType = TextureType::Texture2DArray;
                break;
            case basist::basis_texture_type::cBASISTexTypeCubemapArray:
                state->textureType = fileInfo.m_total_images > 6 ? TextureType::CubeMapArray : TextureType::CubeMap;
                break;
            case basist::basis_texture_type::cBASISTexTypeVolume:
                /* Import 3D textures as 2D arrays because:
                   - 3D textures are not supported in KTX2 so this unifies the
                     formats
                   - mip levels are always 2D images for each slice, meaning
                     they wouldn't halve in the z-dimension as users would very
                     likely expect */
                Warning{} << "Trade::BasisImporter::openData(): importing 3D texture as a 2D array texture";
                state->textureType = TextureType::Texture2DArray;
                break;
            default:
                /* This is caught by basis_transcoder::get_file_info() */
                CORRADE_INTERNAL_ASSERT_UNREACHABLE(); /* LCOV_EXCL_LINE */
        }

        if(state->textureType == TextureType::Texture2D) {
            state->numImages = fileInfo.m_total_images;
            state->numSlices = 1;
        } else {
            state->numImages = 1;
            state->numSlices = fileInfo.m_total_images;
        }

        CORRADE_INTERNAL_ASSERT(fileInfo.m_image_mipmap_levels.size() == fileInfo.m_total_images);

        /* Get mip level counts and check that they, as well as resolution, are
           equal for all non-independent images (layers, faces, video frames).
           These checks, including the cube map checks below, are either not
           necessary for the KTX2 file format or are already handled by
           ktx2_transcoder. */
        const bool imageSizeMustMatch = state->textureType != TextureType::Texture2D || state->isVideo;
        UnsignedInt firstWidth = 0, firstHeight = 0;
        state->numLevels = Containers::Array<UnsignedInt>{NoInit, state->numImages};
        for(UnsignedInt i = 0; i != fileInfo.m_total_images; ++i) {
            /* Header validation etc. is already done in get_file_info and
               start_transcoding, so by looking at the code there's nothing else
               that could fail and wasn't already caught before */
            basist::basisu_image_info imageInfo;
            CORRADE_INTERNAL_ASSERT_OUTPUT(state->basisTranscoder->get_image_info(state->in.data(), state->in.size(), imageInfo, i));
            if(i == 0) {
                firstWidth = imageInfo.m_orig_width;
                firstHeight = imageInfo.m_orig_height;
            }

            if(imageSizeMustMatch && (imageInfo.m_orig_width != firstWidth || imageInfo.m_orig_height != firstHeight)) {
                Error{} << "Trade::BasisImporter::openData(): image slices have mismatching size, expected"
                    << firstWidth << "by" << firstHeight << "but got"
                    << imageInfo.m_orig_width << "by" << imageInfo.m_orig_height;
                return;
            }

            if(imageSizeMustMatch && i > 0 && imageInfo.m_total_levels != state->numLevels[0]) {
                Error{} << "Trade::BasisImporter::openData(): image slices have mismatching level counts, expected"
                    << state->numLevels[0] << "but got" << imageInfo.m_total_levels;
                return;
            }

            if(i < state->numImages)
                state->numLevels[i] = imageInfo.m_total_levels;
        }

        if(state->textureType == TextureType::CubeMap || state->textureType == TextureType::CubeMapArray) {
            if(state->numSlices % 6 != 0) {
                Error{} << "Trade::BasisImporter::openData(): cube map face count must be a multiple of 6 but got" << state->numSlices;
                return;
            }

            if(firstWidth != firstHeight) {
                Error{} << "Trade::BasisImporter::openData(): cube map must be square but got"
                    << firstWidth << "by" << firstHeight;
                return;
            }
        }

        state->compressionType = fileInfo.m_tex_format;
        state->isYFlipped = fileInfo.m_y_flipped;

        /* For some reason cBASISHeaderFlagSRGB is not exposed in basisu_file_info,
           get it from the basis header directly */
        const basist::basis_file_header& header = *reinterpret_cast<const basist::basis_file_header*>(state->in.data());
        state->isSrgb = header.m_flags & basist::basis_header_flags::cBASISHeaderFlagSRGB;
    }

<<<<<<< HEAD
    /* There has to be exactly one transcoder */
    CORRADE_INTERNAL_ASSERT(!state->ktx2Transcoder != !state->basisTranscoder);
    /* Can't have a KTX2 transcoder without KTX2 support compiled into basisu */
    CORRADE_INTERNAL_ASSERT(BASISD_SUPPORT_KTX2 || !state->ktx2Transcoder);
    /* These file formats don't support 1D images and we import 3D images as
       2D array images */
    CORRADE_INTERNAL_ASSERT(state->textureType != TextureType::Texture1D &&
                            state->textureType != TextureType::Texture1DArray &&
                            state->textureType != TextureType::Texture3D);
    /* There's one image with faces/layers, or multiple images without any */
    CORRADE_INTERNAL_ASSERT(state->numImages == 1 || state->numSlices == 1);

    if(flags() & ImporterFlag::Verbose) {
        if(state->isVideo)
            Debug{} << "Trade::BasisImporter::openData(): file contains video frames, images must be transcoded sequentially";
    }
=======
    /* All good, release the transcoder guard. Keep the original data, take
       over the existing array or copy the data if we can't. */
    transcoderGuard.release();
    if(dataFlags & (DataFlag::Owned|DataFlag::ExternallyOwned)) {
        _state->in = std::move(data);
    } else {
        _state->in = Containers::Array<char>{NoInit, data.size()};
        Utility::copy(data, _state->in);
    }
}
>>>>>>> 809fc182

    _state = std::move(state);
}

template<UnsignedInt dimensions>
Containers::Optional<ImageData<dimensions>> BasisImporter::doImage(const UnsignedInt id, const UnsignedInt level) {
    static_assert(dimensions >= 2 && dimensions <= 3, "Only 2D and 3D images are supported");
    constexpr const char* prefixes[2]{"Trade::BasisImporter::image2D():", "Trade::BasisImporter::image3D():"};
    constexpr const char* prefix = prefixes[dimensions - 2];

    const std::string targetFormatStr = configuration().value<std::string>("format");
    TargetFormat targetFormat;
    if(targetFormatStr.empty()) {
        if(!_state->noTranscodeFormatWarningPrinted)
            Warning{} << prefix << "no format to transcode to was specified, falling back to uncompressed RGBA8. To get rid of this warning either load the plugin via one of its BasisImporterEtc1RGB, ... aliases, or explicitly set the format option in plugin configuration.";
        targetFormat = TargetFormat::RGBA8;
        _state->noTranscodeFormatWarningPrinted = true;
    } else {
        targetFormat = configuration().value<TargetFormat>("format");
        if(UnsignedInt(targetFormat) == ~UnsignedInt{}) {
            Error{} << prefix << "invalid transcoding target format" << targetFormatStr << Debug::nospace
                << ", expected to be one of EacR, EacRG, Etc1RGB, Etc2RGBA, Bc1RGB, Bc3RGBA, Bc4R, Bc5RG, Bc7RGBA, Pvrtc1RGB4bpp, Pvrtc1RGBA4bpp, Astc4x4RGBA, RGBA8";
            return Containers::NullOpt;
        }
    }

    const auto format = basist::transcoder_texture_format(Int(targetFormat));
    const bool isUncompressed = basist::basis_transcoder_format_is_uncompressed(format);

    /* Some target formats may be unsupported, either because support wasn't
       compiled in or UASTC doesn't support a certain format. All of the
       formats in TargetFormat are transcodable from UASTC so we can provide a
       slightly more useful error message than "impossible!". */
    if(!basist::basis_is_format_supported(format, _state->compressionType)) {
        Error{} << prefix << "Basis Universal was compiled without support for" << targetFormatStr;
        return Containers::NullOpt;
    }

    UnsignedInt origWidth, origHeight, totalBlocks, numFaces;
    bool isIFrame;
    if(_state->ktx2Transcoder) {
        #if BASISD_SUPPORT_KTX2
        basist::ktx2_image_level_info levelInfo;
        /* Header validation etc. is already done in doOpenData() and id is
           bounds-checked against doImage2DCount() by AbstractImporter, so by
           looking at the code there's nothing else that could fail and wasn't
           already caught before. That means we also can't craft any file to
           cover an error path, so turning this into an assert. When this blows
           up for someome, we'd most probably need to harden doOpenData() to
           catch that, not turning this into a graceful error.

           For independent images and videos we use the correct layer. For
           images as slices, they're all the same size, (checked in
           doOpenData()) and isIFrame is not used, so any layer or face works. */
        CORRADE_INTERNAL_ASSERT_OUTPUT(_state->ktx2Transcoder->get_image_level_info(levelInfo, level, id, 0));

        origWidth = levelInfo.m_orig_width;
        origHeight = levelInfo.m_orig_height;
        totalBlocks = levelInfo.m_total_blocks;
        /* m_iframe_flag is always false for UASTC video:
           https://github.com/BinomialLLC/basis_universal/issues/259
           However, it's safe to assume the first frame is always an I-frame. */
        isIFrame = levelInfo.m_iframe_flag || id == 0;

        numFaces = _state->ktx2Transcoder->get_faces();
        #endif
    } else {
        /* See comment right above */
        basist::basisu_image_level_info levelInfo;
        CORRADE_INTERNAL_ASSERT_OUTPUT(_state->basisTranscoder->get_image_level_info(_state->in.data(), _state->in.size(), levelInfo, id, level));

        origWidth = levelInfo.m_orig_width;
        origHeight = levelInfo.m_orig_height;
        totalBlocks = levelInfo.m_total_blocks;
        isIFrame = levelInfo.m_iframe_flag;

        numFaces = (_state->textureType == TextureType::CubeMap || _state->textureType == TextureType::CubeMapArray) ? 6 : 1;
    }

    const UnsignedInt numLayers = _state->numSlices/numFaces;

    /* basisu doesn't allow seeking to arbitrary video frames. If this isn't an
       I-frame, only allow transcoding the frame following the last P-frame. */
    if(_state->isVideo) {
        const UnsignedInt expectedImageId = _state->lastTranscodedImageId + 1;
        if(!isIFrame && id != expectedImageId) {
            Error{} << prefix << "video frames must be transcoded sequentially, expected frame"
                << expectedImageId << (expectedImageId == 0 ? "but got" : "or 0 but got") << id;
            return Containers::NullOpt;
        }
        _state->lastTranscodedImageId = id;
    }

    /* No flags used by transcode_image_level() by default */
    const std::uint32_t flags = 0;
    if(!_state->isYFlipped) {
        /** @todo replace with the flag once the PR is submitted */
        Warning{} << prefix << "the image was not encoded Y-flipped, imported data will have wrong orientation";
        //flags |= basist::basisu_transcoder::cDecodeFlagsFlipY;
    }

    const Vector3ui size{origWidth, origHeight, _state->numSlices};
    UnsignedInt rowStride, outputRowsInPixels, outputSizeInBlocksOrPixels;
    if(isUncompressed) {
        rowStride = size.x();
        outputRowsInPixels = size.y();
        outputSizeInBlocksOrPixels = size.x()*size.y();
    } else {
        rowStride = 0; /* left up to Basis to calculate */
        outputRowsInPixels = 0; /* not used for compressed data */
        outputSizeInBlocksOrPixels = totalBlocks;
    }

    const UnsignedInt sliceSize = basis_get_bytes_per_block_or_pixel(format)*outputSizeInBlocksOrPixels;
    const UnsignedInt dataSize = sliceSize*size.z();
    Containers::Array<char> dest{DefaultInit, dataSize};

    /* There's no function for transcoding the entire level, so loop over all
       layers and faces and transcode each one. This matches the image layout
       imported by KtxImporter, ie. all faces +X through -Z for the first
       layer, then all faces of the second layer, etc.

       If the user is requesting id > 0, there can't be any layers or faces,
       this is already asserted in doOpenData(). This allows us to calculate
       the layer (KTX2) or image id to transcode with a simple addition. */
    for(UnsignedInt l = 0; l != numLayers; ++l) {
        for(UnsignedInt f = 0; f != numFaces; ++f) {
            const UnsignedInt offset = (l*numFaces + f)*sliceSize;
            if(_state->ktx2Transcoder) {
                #if BASISD_SUPPORT_KTX2
                const UnsignedInt currentLayer = id + l;
                if(!_state->ktx2Transcoder->transcode_image_level(level, currentLayer, f, dest.data() + offset, outputSizeInBlocksOrPixels, format, flags, rowStride, outputRowsInPixels)) {
                    Error{} << "Trade::BasisImporter::image2D(): transcoding failed";
                    return Containers::NullOpt;
                }
                #endif
            } else {
                const UnsignedInt currentId = id + (l*numFaces + f);
                if(!_state->basisTranscoder->transcode_image_level(_state->in.data(), _state->in.size(), currentId, level, dest.data() + offset, outputSizeInBlocksOrPixels, format, flags, rowStride, nullptr, outputRowsInPixels)) {
                    Error{} << "Trade::BasisImporter::image2D(): transcoding failed";
                    return Containers::NullOpt;
                }
            }
        }
    }

    if(isUncompressed)
        return Trade::ImageData<dimensions>{pixelFormat(targetFormat, _state->isSrgb), Math::Vector<dimensions, Int>::pad(Vector3i{size}), std::move(dest)};
    else
        return Trade::ImageData<dimensions>{compressedPixelFormat(targetFormat, _state->isSrgb), Math::Vector<dimensions, Int>::pad(Vector3i{size}), std::move(dest)};
}

UnsignedInt BasisImporter::doImage2DCount() const {
    return _state->textureType == TextureType::Texture2D ? _state->numImages : 0;
}

UnsignedInt BasisImporter::doImage2DLevelCount(const UnsignedInt id) {
    return _state->numLevels[id];
}

Containers::Optional<ImageData2D> BasisImporter::doImage2D(const UnsignedInt id, const UnsignedInt level) {
    return doImage<2>(id, level);
}

UnsignedInt BasisImporter::doImage3DCount() const {
    return _state->textureType != TextureType::Texture2D ? _state->numImages : 0;
}

UnsignedInt BasisImporter::doImage3DLevelCount(const UnsignedInt id) {
    return _state->numLevels[id];
}

Containers::Optional<ImageData3D> BasisImporter::doImage3D(const UnsignedInt id, const UnsignedInt level) {
    return doImage<3>(id, level);
}

UnsignedInt BasisImporter::doTextureCount() const {
    return _state->numImages;
}

Containers::Optional<TextureData> BasisImporter::doTexture(UnsignedInt id) {
    return TextureData{_state->textureType, SamplerFilter::Linear, SamplerFilter::Linear,
        SamplerMipmap::Linear, SamplerWrapping::Repeat, id};
}

void BasisImporter::setTargetFormat(TargetFormat format) {
    configuration().setValue("format", format);
}

BasisImporter::TargetFormat BasisImporter::targetFormat() const {
    return configuration().value<TargetFormat>("format");
}

}}

CORRADE_PLUGIN_REGISTER(BasisImporter, Magnum::Trade::BasisImporter,
    "cz.mosra.magnum.Trade.AbstractImporter/0.3.4")<|MERGE_RESOLUTION|>--- conflicted
+++ resolved
@@ -226,13 +226,18 @@
     const bool isKTX2 = data.size() >= sizeof(KtxFileIdentifier) &&
         std::memcmp(data.begin(), KtxFileIdentifier, sizeof(KtxFileIdentifier)) == 0;
 
-    /* Keep a copy of the data. We have to do this first because transcoders
-       may hold on to the pointer we pass into init()/start_transcoding().
-       While basis_transcoder currently doesn't keep the pointer around, it
-       might in the future and ktx2_transcoder already does. */
+    /* Keep the original data, take over the existing array or copy the data if
+       we can't. We have to do this first because transcoders may hold on to
+       the pointer we pass into init()/start_transcoding(). While
+       basis_transcoder currently doesn't keep the pointer around, it might in
+       the future and ktx2_transcoder already does. */
     Containers::Pointer<State> state{InPlaceInit};
-    state->in = Containers::Array<char>{NoInit, data.size()};
-    Utility::copy(data, state->in);
+    if(dataFlags & (DataFlag::Owned|DataFlag::ExternallyOwned)) {
+        state->in = std::move(data);
+    } else {
+        state->in = Containers::Array<char>{NoInit, data.size()};
+        Utility::copy(data, state->in);
+    }
 
     if(isKTX2) {
         #if !BASISD_SUPPORT_KTX2
@@ -432,7 +437,6 @@
         state->isSrgb = header.m_flags & basist::basis_header_flags::cBASISHeaderFlagSRGB;
     }
 
-<<<<<<< HEAD
     /* There has to be exactly one transcoder */
     CORRADE_INTERNAL_ASSERT(!state->ktx2Transcoder != !state->basisTranscoder);
     /* Can't have a KTX2 transcoder without KTX2 support compiled into basisu */
@@ -449,18 +453,6 @@
         if(state->isVideo)
             Debug{} << "Trade::BasisImporter::openData(): file contains video frames, images must be transcoded sequentially";
     }
-=======
-    /* All good, release the transcoder guard. Keep the original data, take
-       over the existing array or copy the data if we can't. */
-    transcoderGuard.release();
-    if(dataFlags & (DataFlag::Owned|DataFlag::ExternallyOwned)) {
-        _state->in = std::move(data);
-    } else {
-        _state->in = Containers::Array<char>{NoInit, data.size()};
-        Utility::copy(data, _state->in);
-    }
-}
->>>>>>> 809fc182
 
     _state = std::move(state);
 }
