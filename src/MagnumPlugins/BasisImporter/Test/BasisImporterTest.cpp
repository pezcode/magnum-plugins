--- conflicted
+++ resolved
@@ -72,7 +72,6 @@
     void rgb();
     void rgba();
 
-<<<<<<< HEAD
     void linear();
 
     void array2D();
@@ -86,9 +85,7 @@
     void videoSeeking();
     void videoVerbose();
 
-=======
     void openMemory();
->>>>>>> 809fc182
     void openSameTwice();
     void openDifferent();
     void importMultipleFormats();
@@ -272,16 +269,12 @@
 addInstancedTests({&BasisImporterTest::videoSeeking},
                       Containers::arraySize(VideoSeekingData));
 
-<<<<<<< HEAD
-    addTests({&BasisImporterTest::videoVerbose,
-
-              &BasisImporterTest::openSameTwice,
-=======
+    addTests({&BasisImporterTest::videoVerbose});
+
     addInstancedTests({&BasisImporterTest::openMemory},
         Containers::arraySize(OpenMemoryData));
 
     addTests({&BasisImporterTest::openSameTwice,
->>>>>>> 809fc182
               &BasisImporterTest::openDifferent,
               &BasisImporterTest::importMultipleFormats});
 
@@ -1198,7 +1191,7 @@
     Containers::Optional<Trade::ImageData2D> image = importer->image2D(0);
     CORRADE_VERIFY(image);
     CORRADE_VERIFY(!image->isCompressed());
-    CORRADE_COMPARE(image->format(), PixelFormat::RGBA8Unorm);
+    CORRADE_COMPARE(image->format(), PixelFormat::RGBA8Srgb);
     CORRADE_COMPARE(image->size(), (Vector2i{63, 27}));
 
     if(_manager.loadState("AnyImageImporter") == PluginManager::LoadState::NotFound)
